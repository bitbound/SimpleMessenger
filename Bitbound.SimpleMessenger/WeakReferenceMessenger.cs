﻿using Bitbound.SimpleMessenger.Internals;
using System.Collections.Concurrent;
using System.Collections.Immutable;

namespace Bitbound.SimpleMessenger;

/// <summary>
/// A service for sending and receiving messages between decoupled objects.
/// The default implementation, <see cref="WeakReferenceMessenger"/>, will
/// automatically remove handlers when the subscriber is garbage-collected.
/// </summary>
public interface IMessenger
{
    /// <summary>
    /// Whether the specified subscriber is registered for a particular
    /// message type and channel.
    /// </summary>
    /// <typeparam name="TMessage"></typeparam>
    /// <typeparam name="TChannel"></typeparam>
    /// <param name="subscriber"></param>
    /// <param name="channel"></param>
    /// <returns></returns>
    bool IsRegistered<TMessage, TChannel>(object subscriber, TChannel channel)
        where TMessage : class
        where TChannel : IEquatable<TChannel>;

    /// <summary>
    /// Whether the specified subscriber is registered for a particular
    /// message type under the default channel.
    /// </summary>
    /// <typeparam name="TMessage"></typeparam>
    /// <param name="subscriber"></param>
    /// <returns></returns>
    bool IsRegistered<TMessage>(object subscriber)
        where TMessage : class;

    /// <summary>
    /// Registers the subscriber using the specified message type, channel, and handler.
    /// </summary>
    /// <typeparam name="TMessage"></typeparam>
    /// <typeparam name="TChannel"></typeparam>
    /// <param name="subscriber"></param>
    /// <param name="channel"></param>
    /// <param name="handler"></param>
<<<<<<< HEAD
    /// <returns>A token that, when disposed, will unregister the handler.</returns>
    IDisposable Register<TMessage, TChannel>(
        object subscriber, 
        TChannel channel,
        RegistrationCallback<TMessage> handler)
=======
    /// <returns></returns>
    void Register<TMessage, TChannel>(
        object subscriber,
        TChannel channel,
        Func<TMessage, Task> handler)
>>>>>>> 6ead3842
            where TMessage : class
            where TChannel : IEquatable<TChannel>;

    /// <summary>
    /// Registers the subscriber using the specified message type and handler,
    /// under the default channel.
    /// </summary>
    /// <typeparam name="TMessage"></typeparam>
    /// <param name="subscriber"></param>
    /// <param name="handler"></param>
    /// <returns>A token that, when disposed, will unregister the handler.</returns>
    IDisposable Register<TMessage>(object subscriber, RegistrationCallback<TMessage> handler)
        where TMessage : class;

    /// <summary>
    /// Sends a message to the specified channel.
    /// </summary>
    /// <typeparam name="TMessage"></typeparam>
    /// <typeparam name="TChannel"></typeparam>
    /// <param name="message"></param>
    /// <param name="channel"></param>
    /// <returns>A list of exceptions, if any, that occurred while invoking the handlers.</returns>
    Task<IImmutableList<Exception>> Send<TMessage, TChannel>(TMessage message, TChannel channel)
        where TMessage : class
        where TChannel : IEquatable<TChannel>;

    /// <summary>
    /// Sends a message to the default channel.
    /// </summary>
    /// <typeparam name="TMessage"></typeparam>
    /// <param name="message"></param>
    /// <returns>A list of exceptions, if any, that occurred while invoking the handlers.</returns>
    Task<IImmutableList<Exception>> Send<TMessage>(TMessage message)
        where TMessage : class;

    /// <summary>
    /// Unregistered the subscriber from the specified message type and channel.
    /// </summary>
    /// <typeparam name="TMessage"></typeparam>
    /// <typeparam name="TChannel"></typeparam>
    /// <param name="subscriber"></param>
    /// <param name="channel"></param>
    /// <returns></returns>
    void Unregister<TMessage, TChannel>(object subscriber, TChannel channel)
        where TMessage : class
        where TChannel : IEquatable<TChannel>;

    /// <summary>
    /// Unregistered the subscriber from the default channel.
    /// </summary>
    /// <typeparam name="TMessage"></typeparam>
    /// <param name="subscriber"></param>
    /// <returns></returns>
    void Unregister<TMessage>(object subscriber)
        where TMessage : class;

    /// <summary>
    /// Unregister all handlers for the subscriber on the default channel.
    /// </summary>
    /// <typeparam name="TMessage"></typeparam>
    /// <param name="subscriber"></param>
    /// <returns></returns>
    void UnregisterAll(object subscriber);

    /// <summary>
    /// Unregister all handlers for the subscriber on the given channel.
    /// </summary>
    /// <typeparam name="TMessage"></typeparam>
    /// <param name="subscriber"></param>
    /// <returns></returns>
    void UnregisterAll<TChannel>(object subscriber, TChannel channel)
        where TChannel : IEquatable<TChannel>;
}

/// <summary>
/// An implementation of <see cref="IMessenger"/> that will automatically remove
/// handlers when the subscriber is garbage-collected.
/// </summary>
public class WeakReferenceMessenger : IMessenger
{
    private readonly SemaphoreSlim _registrationLock = new(1, 1);
    private readonly ConcurrentDictionary<CompositeKey, ConcurrentDictionary<object, WeakReferenceTable>> _subscribers = new();
    public static IMessenger Default { get; } = new WeakReferenceMessenger();

    /// <inheritdoc />
    public bool IsRegistered<TMessage>(object subscriber)
        where TMessage : class
    {
        return IsRegistered<TMessage, DefaultChannel>(subscriber, DefaultChannel.Instance);
    }

    /// <inheritdoc />
    public bool IsRegistered<TMessage, TChannel>(object subscriber, TChannel channel)
        where TMessage : class
        where TChannel : IEquatable<TChannel>
    {
        _registrationLock.Wait();
        try
        {
            var table = GetWeakReferenceTable<TMessage, TChannel>(channel);

            return table.TryGetValue(subscriber, out _);
        }
        finally
        {
            _registrationLock.Release();
        }
    }

    /// <inheritdoc />
    public IDisposable Register<TMessage>(
        object subscriber, 
        RegistrationCallback<TMessage> handler)
        where TMessage : class
    {
        return Register(subscriber, DefaultChannel.Instance, handler);
    }

    /// <inheritdoc />
    public IDisposable Register<TMessage, TChannel>(
        object subscriber, 
        TChannel channel, 
        RegistrationCallback<TMessage> handler)
        where TMessage : class
        where TChannel : IEquatable<TChannel>
    {
        _registrationLock.Wait();
        try
        {
            var table = GetWeakReferenceTable<TMessage, TChannel>(channel);

            if (table.TryGetValue(subscriber, out _))
            {
                throw new InvalidOperationException(
                    "Subscriber is already registered to the specified message and channel.");
            }

            table.AddOrUpdate(subscriber, handler);

            return new RegistrationToken(() =>
            {
                Unregister<TMessage, TChannel>(subscriber, channel);
            });
        }
        finally
        {
            _registrationLock.Release();
        }
    }

    /// <inheritdoc />
    public Task<IImmutableList<Exception>> Send<TMessage>(TMessage message)
        where TMessage : class
    {
        return Send(message, DefaultChannel.Instance);
    }

    /// <inheritdoc />
    public async Task<IImmutableList<Exception>> Send<TMessage, TChannel>(TMessage message, TChannel channel)
        where TMessage : class
        where TChannel : IEquatable<TChannel>
    {
        var subscriberRefs = await GetSubscribers<TMessage, TChannel>(channel);
        var exceptions = new List<Exception>();

        foreach (var subscriberRef in subscriberRefs)
        {
            try
            {
                var handler = subscriberRef.Handler;
                var subscriber = subscriberRef.Subscriber;
                await handler.Invoke(subscriber, message);
            }
            catch (Exception ex)
            {
                exceptions.Add(ex);
            }
        }
        return exceptions.ToImmutableList();
    }

    /// <inheritdoc />
    public void Unregister<TMessage>(object subscriber)
        where TMessage : class
    {
        Unregister<TMessage, DefaultChannel>(subscriber, DefaultChannel.Instance);
    }

    /// <inheritdoc />
    public void Unregister<TMessage, TChannel>(object subscriber, TChannel channel)
        where TMessage : class
        where TChannel : IEquatable<TChannel>
    {
        _registrationLock.Wait();
        try
        {
            var table = GetWeakReferenceTable<TMessage, TChannel>(channel);
            table.Remove(subscriber);
        }
        finally
        {
            _registrationLock.Release();
        }
    }

<<<<<<< HEAD
    private async Task<IEnumerable<SubscriberReference<TMessage>>> GetSubscribers<TMessage, TChannel>(TChannel channel)
=======
    /// <inheritdoc />
    public void UnregisterAll(object subscriber)
    {
        _registrationLock.Wait();
        try
        {
            foreach (var channelMap in _subscribers.Values)
            {
                foreach (var table in channelMap.Values)
                {
                    _ = table.Remove(subscriber);
                }
            }
        }
        finally
        {
            _registrationLock.Release();
        }
    }

    /// <inheritdoc />
    public void UnregisterAll<TChannel>(object subscriber, TChannel channel)
        where TChannel : IEquatable<TChannel>
    {
        _registrationLock.Wait();
        try
        {
            var channels = _subscribers.Where(x => x.Key.ChannelType == typeof(TChannel));

            foreach (var channelMap in channels)
            {
                if (channelMap.Value.TryGetValue(channel, out var table))
                {
                    _ = table.Remove(subscriber);
                }
            }
        }
        finally
        {
            _registrationLock.Release();
        }
    }

    private async Task<IEnumerable<Func<TMessage, Task>>> GetHandlers<TMessage, TChannel>(TChannel channel)
>>>>>>> 6ead3842
        where TMessage : class
        where TChannel : IEquatable<TChannel>
    {
        await _registrationLock.WaitAsync();
        try
        {
            var table = GetWeakReferenceTable<TMessage, TChannel>(channel);
            return table.GetSubscribers<TMessage>();
        }
        finally
        {
            _registrationLock.Release();
        }
    }

    private WeakReferenceTable GetWeakReferenceTable<TMessage, TChannel>(TChannel channel)
        where TMessage : class
        where TChannel : IEquatable<TChannel>
    {
        var key = new CompositeKey(typeof(TMessage), typeof(TChannel));
        var channelMap = _subscribers.GetOrAdd(key, k => new());
        return channelMap.GetOrAdd(channel, key => new());
    }
}<|MERGE_RESOLUTION|>--- conflicted
+++ resolved
@@ -42,19 +42,11 @@
     /// <param name="subscriber"></param>
     /// <param name="channel"></param>
     /// <param name="handler"></param>
-<<<<<<< HEAD
     /// <returns>A token that, when disposed, will unregister the handler.</returns>
     IDisposable Register<TMessage, TChannel>(
         object subscriber, 
         TChannel channel,
         RegistrationCallback<TMessage> handler)
-=======
-    /// <returns></returns>
-    void Register<TMessage, TChannel>(
-        object subscriber,
-        TChannel channel,
-        Func<TMessage, Task> handler)
->>>>>>> 6ead3842
             where TMessage : class
             where TChannel : IEquatable<TChannel>;
 
@@ -260,9 +252,6 @@
         }
     }
 
-<<<<<<< HEAD
-    private async Task<IEnumerable<SubscriberReference<TMessage>>> GetSubscribers<TMessage, TChannel>(TChannel channel)
-=======
     /// <inheritdoc />
     public void UnregisterAll(object subscriber)
     {
@@ -307,7 +296,6 @@
     }
 
     private async Task<IEnumerable<Func<TMessage, Task>>> GetHandlers<TMessage, TChannel>(TChannel channel)
->>>>>>> 6ead3842
         where TMessage : class
         where TChannel : IEquatable<TChannel>
     {
