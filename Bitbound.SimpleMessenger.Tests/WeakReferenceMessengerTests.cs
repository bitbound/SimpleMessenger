namespace Bitbound.SimpleMessenger.Tests;

[TestClass]
public class WeakReferenceMessengerTests
{
    [TestMethod]
<<<<<<< HEAD
    public async Task Send_GivenSubscriberHasBeenGCed_DoesNotInvokeHandler()
    {
        var messenger = new WeakReferenceMessenger();
        var count = 0;

        await Task.Run(async () =>
        {
            var subscriber = new object();
            messenger.Register<CountObject>(subscriber, (sub, message) =>
            {
                Assert.ReferenceEquals(sub, subscriber);
                count += message.Value;
                return Task.CompletedTask;
            });

            await messenger.Send(new CountObject(3));
            Assert.AreEqual(3, count);

            await messenger.Send(new CountObject(7));
            Assert.AreEqual(10, count);
        });

        GC.Collect();
        GC.WaitForPendingFinalizers();

        var exceptions = await messenger.Send(new CountObject(5));
        // The value should not change here because the subscriber
        // has been garbage-collected.
        Assert.AreEqual(10, count);
        Assert.AreEqual(0, exceptions.Count);
    }

    [TestMethod]
    public async Task Send_GivenRegistrationTokenDisposed_DoesNotInvokeHandler()
    {
        var messenger = new WeakReferenceMessenger();
        var count = 0;

        var subscriber = new object();
        var token = messenger.Register<CountObject>(subscriber, (sub, message) =>
        {
            Assert.ReferenceEquals(sub, subscriber);
            count += message.Value;
            return Task.CompletedTask;
        });

        await messenger.Send(new CountObject(3));
        Assert.AreEqual(3, count);

        await messenger.Send(new CountObject(7));
        Assert.AreEqual(10, count);

        token.Dispose();

        var exceptions = await messenger.Send(new CountObject(5));
        // The value should not change here because the subscriber
        // has been garbage-collected.
        Assert.AreEqual(10, count);
        Assert.AreEqual(0, exceptions.Count);
    }

    [TestMethod]
    public async Task Send_GivenSubscriberExplicitlyUnregistered_DoesNotInvokeHandler()
    {
        var messenger = new WeakReferenceMessenger();
        var count = 0;

        var subscriber = new object();
        messenger.Register<CountObject>(subscriber, (sub, message) =>
        {
            Assert.ReferenceEquals(sub, subscriber);
            count += message.Value;
            return Task.CompletedTask;
        });

        await messenger.Send(new CountObject(3));
        Assert.AreEqual(3, count);

        await messenger.Send(new CountObject(7));
        Assert.AreEqual(10, count);

        messenger.Unregister<CountObject>(subscriber);

        var exceptions = await messenger.Send(new CountObject(5));
        // The value should not change here because the subscriber
        // has been garbage-collected.
        Assert.AreEqual(10, count);
        Assert.AreEqual(0, exceptions.Count);
    }

    [TestMethod]
=======
>>>>>>> 6ead3842
    public async Task Send_GivenDifferentChannelsDifferentTypes_MessagesAreSentToCorrectChannels()
    {
        var messenger = new WeakReferenceMessenger();
        var count1 = 0;
        var count2 = 0;
        var count3 = 0;
        var count4 = 0;

        var channel1 = Guid.NewGuid();
        var channel2 = "channel2";
        var channel3 = 5;

        var subscriber1 = new object();
        var subscriber2 = new object();
        var subscriber3 = new object();

        messenger.Register(subscriber1, channel1, (object sub, CountObject obj) =>
        {
            Assert.ReferenceEquals(sub, subscriber1);
            count1 += obj.Value;
            return Task.CompletedTask;
        });

        // Same subscriber, different channel.
        messenger.Register(subscriber1, channel2, (object sub, CountObject obj) =>
        {
            Assert.ReferenceEquals(sub, subscriber1);
            count2 += obj.Value;
            return Task.CompletedTask;
        });

        // Different subscriber, different channel.
        messenger.Register(subscriber2, channel3, (object sub, CountObject obj) =>
        {
            Assert.ReferenceEquals(sub, subscriber2);
            count3 += obj.Value;
            return Task.CompletedTask;
        });

        // Different subscriber, same channel.
        messenger.Register(subscriber3, channel1, (object sub, CountObject obj) =>
        {
            Assert.ReferenceEquals(sub, subscriber3);
            count4 += obj.Value;
            return Task.CompletedTask;
        });

        // Counts 1 and 4 should be affected.
        await messenger.Send(new CountObject(3), channel1);
        // Count 2 should be affected.
        await messenger.Send(new CountObject(5), channel2);
        // Count 3 should be affected.
        await messenger.Send(new CountObject(7), channel3);

        Assert.AreEqual(3, count1);
        Assert.AreEqual(5, count2);
        Assert.AreEqual(7, count3);
        Assert.AreEqual(3, count4);
    }

    [TestMethod]
    public async Task Send_GivenDifferentChannelsSameType_MessagesAreSentToCorrectChannels()
    {
        var messenger = new WeakReferenceMessenger();
        var count1 = 0;
        var count2 = 0;
        var count3 = 0;
        var count4 = 0;

        var channel1 = "channel1";
        var channel2 = "channel2";
        var channel3 = "channel3";

        var subscriber1 = new object();
        var subscriber2 = new object();
        var subscriber3 = new object();

        messenger.Register(subscriber1, channel1, (object sub, CountObject obj) =>
        {
            Assert.ReferenceEquals(sub, subscriber1);
            count1 += obj.Value;
            return Task.CompletedTask;
        });

        // Same subscriber, different channel.
        messenger.Register(subscriber1, channel2, (object sub, CountObject obj) =>
        {
            Assert.ReferenceEquals(sub, subscriber1);
            count2 += obj.Value;
            return Task.CompletedTask;
        });

        // Different subscriber, different channel.
        messenger.Register(subscriber2, channel3, (object sub, CountObject obj) =>
        {
            Assert.ReferenceEquals(sub, subscriber2);
            count3 += obj.Value;
            return Task.CompletedTask;
        });

        // Different subscriber, same channel.
        messenger.Register(subscriber3, channel1, (object sub, CountObject obj) =>
        {
            Assert.ReferenceEquals(sub, subscriber3);
            count4 += obj.Value;
            return Task.CompletedTask;
        });

        // Counts 1 and 4 should be affected.
        await messenger.Send(new CountObject(3), channel1);
        // Count 2 should be affected.
        await messenger.Send(new CountObject(5), channel2);
        // Count 3 should be affected.
        await messenger.Send(new CountObject(7), channel3);

        Assert.AreEqual(3, count1);
        Assert.AreEqual(5, count2);
        Assert.AreEqual(7, count3);
        Assert.AreEqual(3, count4);
    }

    [TestMethod]
    public async Task Send_GivenFrequentMessages_MessagesAreSentToCorrectChannels()
    {
        var sendCount = 1_000;
        var messenger = new WeakReferenceMessenger();
        var updateLock = new object();
        var count1 = 0;
        var count2 = 0;
        var count3 = 0;
        var count4 = 0;

        var channel1 = Guid.NewGuid();
        var channel2 = "channel2";
        var channel3 = 5;

        var subscriber1 = new object();
        var subscriber2 = new object();
        var subscriber3 = new object();

        messenger.Register(subscriber1, channel1, (object sub, CountObject obj) =>
        {
            lock (updateLock)
            {
                Assert.ReferenceEquals(sub, subscriber1);
                count1 += obj.Value;
                return Task.CompletedTask;
            }
        });

        // Same subscriber, different channel.
        messenger.Register(subscriber1, channel2, (object sub, CountObject obj) =>
        {
            lock (updateLock)
            {
                Assert.ReferenceEquals(sub, subscriber1);
                count2 += obj.Value;
                return Task.CompletedTask;
            }
        });

        // Different subscriber, different channel.
        messenger.Register(subscriber2, channel3, (object sub, CountObject obj) =>
        {
            lock (updateLock)
            {
                Assert.ReferenceEquals(sub, subscriber2);
                count3 += obj.Value;
                return Task.CompletedTask;
            }
        });

        // Different subscriber, same channel.
        messenger.Register(subscriber3, channel1, (object sub, CountObject obj) =>
        {
            lock (updateLock)
            {
                Assert.ReferenceEquals(sub, subscriber3);
                count4 += obj.Value;
                return Task.CompletedTask;
            }
        });

        var range = Enumerable.Range(0, sendCount);
        await Parallel.ForEachAsync(range, async (int i, CancellationToken ct) =>
        {
            // Counts 1 and 4 should be affected.
            await messenger.Send(new CountObject(3), channel1);
            // Count 2 should be affected.
            await messenger.Send(new CountObject(5), channel2);
            // Count 3 should be affected.
            await messenger.Send(new CountObject(7), channel3);
        });

        Assert.AreEqual(3 * sendCount, count1);
        Assert.AreEqual(5 * sendCount, count2);
        Assert.AreEqual(7 * sendCount, count3);
        Assert.AreEqual(3 * sendCount, count4);
    }

    [TestMethod]
    public async Task Send_GivenHandlerThrows_ReturnsException()
    {
        var messenger = new WeakReferenceMessenger();

        messenger.Register(this, (object sender, CountObject message) =>
        {
            throw new InvalidOperationException("Test");
        });

        var exceptions = await messenger.Send(new CountObject(5));

        Assert.AreEqual(1, exceptions.Count);
        Assert.IsInstanceOfType(exceptions[0], typeof(InvalidOperationException));
        Assert.AreEqual("Test", exceptions[0].Message);
    }

    [TestMethod]
    public async Task Send_GivenSubscriberExplicitlyUnregistered_DoesNotInvokeHandler()
    {
        var messenger = new WeakReferenceMessenger();
        var count = 0;

        var subscriber = new object();
        messenger.Register<CountObject>(subscriber, obj =>
        {
            count += obj.Value;
            return Task.CompletedTask;
        });

        await messenger.Send(new CountObject(3));
        Assert.AreEqual(3, count);

        await messenger.Send(new CountObject(7));
        Assert.AreEqual(10, count);

        messenger.Unregister<CountObject>(subscriber);

        var exceptions = await messenger.Send(new CountObject(5));
        // The value should not change here because the subscriber
        // has been garbage-collected.
        Assert.AreEqual(10, count);
        Assert.AreEqual(0, exceptions.Count);
    }

    [TestMethod]
    public async Task Send_GivenSubscriberHasBeenGCed_DoesNotInvokeHandler()
    {
        var messenger = new WeakReferenceMessenger();
        var count = 0;

        await Task.Run(async () =>
        {
            var subscriber = new object();
            messenger.Register<CountObject>(subscriber, obj =>
            {
                count += obj.Value;
                return Task.CompletedTask;
            });

            await messenger.Send(new CountObject(3));
            Assert.AreEqual(3, count);

            await messenger.Send(new CountObject(7));
            Assert.AreEqual(10, count);
        });

        GC.Collect();
        GC.WaitForPendingFinalizers();

        var exceptions = await messenger.Send(new CountObject(5));
        // The value should not change here because the subscriber
        // has been garbage-collected.
        Assert.AreEqual(10, count);
        Assert.AreEqual(0, exceptions.Count);
    }

    [TestMethod]
    public void UnregisterAll_GivenMultipleChannelSubscriptions_Ok()
    {
        var messenger = new WeakReferenceMessenger();

        var channel1 = "channel1";
        var channel2 = "channel2";
        var channel3 = "channel3";

        var subscriber1 = new object();
        var subscriber2 = new object();
        var subscriber3 = new object();

        var channels = new[] { channel1, channel2, channel3 };
        var subscribers = new[] { subscriber1, subscriber2, subscriber3 };

        foreach (var channel in channels)
        {
            foreach (var subscriber in subscribers)
            {
                messenger.Register(subscriber, channel, (CountObject obj) => Task.CompletedTask);
            }
        }

        Assert.IsTrue(messenger.IsRegistered<CountObject, string>(subscriber1, channel1));
        Assert.IsTrue(messenger.IsRegistered<CountObject, string>(subscriber1, channel2));
        Assert.IsTrue(messenger.IsRegistered<CountObject, string>(subscriber1, channel3));

        Assert.IsTrue(messenger.IsRegistered<CountObject, string>(subscriber2, channel1));
        Assert.IsTrue(messenger.IsRegistered<CountObject, string>(subscriber2, channel2));
        Assert.IsTrue(messenger.IsRegistered<CountObject, string>(subscriber2, channel3));

        Assert.IsTrue(messenger.IsRegistered<CountObject, string>(subscriber3, channel1));
        Assert.IsTrue(messenger.IsRegistered<CountObject, string>(subscriber3, channel2));
        Assert.IsTrue(messenger.IsRegistered<CountObject, string>(subscriber3, channel3));

        messenger.UnregisterAll(subscriber1);

        Assert.IsFalse(messenger.IsRegistered<CountObject, string>(subscriber1, channel1));
        Assert.IsFalse(messenger.IsRegistered<CountObject, string>(subscriber1, channel2));
        Assert.IsFalse(messenger.IsRegistered<CountObject, string>(subscriber1, channel3));

        Assert.IsTrue(messenger.IsRegistered<CountObject, string>(subscriber2, channel1));
        Assert.IsTrue(messenger.IsRegistered<CountObject, string>(subscriber2, channel2));
        Assert.IsTrue(messenger.IsRegistered<CountObject, string>(subscriber2, channel3));

        Assert.IsTrue(messenger.IsRegistered<CountObject, string>(subscriber3, channel1));
        Assert.IsTrue(messenger.IsRegistered<CountObject, string>(subscriber3, channel2));
        Assert.IsTrue(messenger.IsRegistered<CountObject, string>(subscriber3, channel3));
    }

    [TestMethod]
    public void UnregisterAll_GivenMultipleChannelSubscriptionsAndSpecificChannelToUnregister_Ok()
    {
        var messenger = new WeakReferenceMessenger();

        var channel1 = "channel1";
        var channel2 = "channel2";
        var channel3 = "channel3";

        var subscriber1 = new object();
        var subscriber2 = new object();
        var subscriber3 = new object();

        var channels = new[] { channel1, channel2, channel3 };
        var subscribers = new[] { subscriber1, subscriber2, subscriber3 };

        foreach (var channel in channels)
        {
            foreach (var subscriber in subscribers)
            {
                messenger.Register(subscriber, channel, (CountObject obj) => Task.CompletedTask);
            }
        }

        Assert.IsTrue(messenger.IsRegistered<CountObject, string>(subscriber1, channel1));
        Assert.IsTrue(messenger.IsRegistered<CountObject, string>(subscriber1, channel2));
        Assert.IsTrue(messenger.IsRegistered<CountObject, string>(subscriber1, channel3));

        Assert.IsTrue(messenger.IsRegistered<CountObject, string>(subscriber2, channel1));
        Assert.IsTrue(messenger.IsRegistered<CountObject, string>(subscriber2, channel2));
        Assert.IsTrue(messenger.IsRegistered<CountObject, string>(subscriber2, channel3));

        Assert.IsTrue(messenger.IsRegistered<CountObject, string>(subscriber3, channel1));
        Assert.IsTrue(messenger.IsRegistered<CountObject, string>(subscriber3, channel2));
        Assert.IsTrue(messenger.IsRegistered<CountObject, string>(subscriber3, channel3));

        messenger.UnregisterAll(subscriber1, channel2);

        Assert.IsTrue(messenger.IsRegistered<CountObject, string>(subscriber1, channel1));
        Assert.IsFalse(messenger.IsRegistered<CountObject, string>(subscriber1, channel2));
        Assert.IsTrue(messenger.IsRegistered<CountObject, string>(subscriber1, channel3));

        Assert.IsTrue(messenger.IsRegistered<CountObject, string>(subscriber2, channel1));
        Assert.IsTrue(messenger.IsRegistered<CountObject, string>(subscriber2, channel2));
        Assert.IsTrue(messenger.IsRegistered<CountObject, string>(subscriber2, channel3));

        Assert.IsTrue(messenger.IsRegistered<CountObject, string>(subscriber3, channel1));
        Assert.IsTrue(messenger.IsRegistered<CountObject, string>(subscriber3, channel2));
        Assert.IsTrue(messenger.IsRegistered<CountObject, string>(subscriber3, channel3));
    }

    private class CountObject
    {
        public CountObject(int value)
        {
            Value = value;
        }

        public int Value { get; }
    }
}<|MERGE_RESOLUTION|>--- conflicted
+++ resolved
@@ -4,7 +4,6 @@
 public class WeakReferenceMessengerTests
 {
     [TestMethod]
-<<<<<<< HEAD
     public async Task Send_GivenSubscriberHasBeenGCed_DoesNotInvokeHandler()
     {
         var messenger = new WeakReferenceMessenger();
@@ -96,8 +95,6 @@
     }
 
     [TestMethod]
-=======
->>>>>>> 6ead3842
     public async Task Send_GivenDifferentChannelsDifferentTypes_MessagesAreSentToCorrectChannels()
     {
         var messenger = new WeakReferenceMessenger();
